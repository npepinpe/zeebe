<project xmlns="http://maven.apache.org/POM/4.0.0" xmlns:xsi="http://www.w3.org/2001/XMLSchema-instance" xsi:schemaLocation="http://maven.apache.org/POM/4.0.0 http://maven.apache.org/xsd/maven-4.0.0.xsd">

  <modelVersion>4.0.0</modelVersion>
  <name>Zeebe Transport</name>
  <artifactId>zeebe-transport</artifactId>
<<<<<<< HEAD
  <version>0.22.3-SNAPSHOT</version>
=======
  <version>0.24.0-SNAPSHOT</version>
>>>>>>> 3452270e
  <packaging>jar</packaging>

  <parent>
    <groupId>io.zeebe</groupId>
    <artifactId>zeebe-parent</artifactId>
<<<<<<< HEAD
    <version>0.22.3-SNAPSHOT</version>
=======
    <version>0.24.0-SNAPSHOT</version>
>>>>>>> 3452270e
    <relativePath>../parent</relativePath>
  </parent>

  <dependencies>

    <dependency>
      <groupId>io.zeebe</groupId>
      <artifactId>atomix-cluster</artifactId>
    </dependency>

    <dependency>
      <groupId>io.zeebe</groupId>
      <artifactId>atomix-utils</artifactId>
    </dependency>


    <dependency>
      <groupId>io.zeebe</groupId>
      <artifactId>zeebe-util</artifactId>
    </dependency>

    <dependency>
      <groupId>org.agrona</groupId>
      <artifactId>agrona</artifactId>
    </dependency>

    <dependency>
      <groupId>org.slf4j</groupId>
      <artifactId>slf4j-api</artifactId>
    </dependency>

    <dependency>
      <groupId>junit</groupId>
      <artifactId>junit</artifactId>
      <scope>test</scope>
    </dependency>

    <dependency>
      <groupId>org.assertj</groupId>
      <artifactId>assertj-core</artifactId>
      <scope>test</scope>
    </dependency>
    <dependency>
      <groupId>io.zeebe</groupId>
      <artifactId>zeebe-test-util</artifactId>
      <scope>test</scope>
    </dependency>

  </dependencies>
</project><|MERGE_RESOLUTION|>--- conflicted
+++ resolved
@@ -3,21 +3,13 @@
   <modelVersion>4.0.0</modelVersion>
   <name>Zeebe Transport</name>
   <artifactId>zeebe-transport</artifactId>
-<<<<<<< HEAD
-  <version>0.22.3-SNAPSHOT</version>
-=======
   <version>0.24.0-SNAPSHOT</version>
->>>>>>> 3452270e
   <packaging>jar</packaging>
 
   <parent>
     <groupId>io.zeebe</groupId>
     <artifactId>zeebe-parent</artifactId>
-<<<<<<< HEAD
-    <version>0.22.3-SNAPSHOT</version>
-=======
     <version>0.24.0-SNAPSHOT</version>
->>>>>>> 3452270e
     <relativePath>../parent</relativePath>
   </parent>
 
